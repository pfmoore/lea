--- conflicted
+++ resolved
@@ -117,13 +117,8 @@
             normClauseLeas += ((elseCondLea,Lea.coerce(elseClauseResult)),)
             # note that orCondsLea is NOT extended with rCondsLea |= elseCondLea
             # so, in case of else clause (and only in this case), orCondsLea is NOT certainly true
-<<<<<<< HEAD
         return Blea(*(Ilea(resultLea,(condLea,)) for (condLea,resultLea) in normClauseLeas))    
-    
-=======
-        return Blea(*(Ilea(resultLea,condLea) for (condLea,resultLea) in normClauseLeas))    
-        
->>>>>>> bf3bdc3e
+
     def _getLeaChildren(self):
         return self._ileas + (self._ctxClea,)
     
